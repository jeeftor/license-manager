version: 2.2
project_name: license-manager
before:
  hooks:
    - go mod tidy
<<<<<<< HEAD
    - go generate ./...

=======
>>>>>>> d5189c6c
builds:
  - env:
      - CGO_ENABLED=0
    goos:
      - linux
      - windows
      - darwin
    goarch:
      - amd64
      - arm64
    # ignore:
    #   - goos: windows
    #     goarch: arm64
    main: .
    ldflags:
      - -s -w -X main.version={{.Version}} -X main.commit={{.Commit}} -X main.date={{.Date}}
    binary: license-manager
archives:
  - format: tar.gz
    name_template: >-
      {{ .ProjectName }}_
      {{- title .Os }}_
      {{- if eq .Arch "amd64" }}x86_64
      {{- else if eq .Arch "386" }}i386
      {{- else }}{{ .Arch }}{{ end }}
      {{- if .Arm }}v{{ .Arm }}{{ end }}
    format_overrides:
      - goos: windows
        format: zip
    files:
      - README.md
      - LICENSE*
      - CHANGELOG*
checksum:
  name_template: 'checksums.txt'
snapshot:
  name_template: "{{ incpatch .Version }}-next"
changelog:
  sort: asc
  filters:
    exclude:
      - '^docs:'
      - '^test:'
      - '^ci:'
      - '^chore:'
<<<<<<< HEAD
      - Merge pull request
      - Merge branch
# brews:
#   - name: license-manager
#     homepage: "https://github.com/jeeftor/license-manager"
#     description: "A simple license manager for your projects"

=======
      - 'Merge pull request'
      - 'Merge branch'
>>>>>>> d5189c6c
release:
  github:
    owner: jeeftor
    name: license-manager
  draft: true
  prerelease: auto
  mode: replace
  header: |
    ## Release Notes
    For full details, see the [CHANGELOG.md](CHANGELOG.md).
  footer: |
    ## Thanks!
    Thanks to all contributors who helped make this release possible.
  name_template: "v{{ .Version }}"<|MERGE_RESOLUTION|>--- conflicted
+++ resolved
@@ -3,11 +3,6 @@
 before:
   hooks:
     - go mod tidy
-<<<<<<< HEAD
-    - go generate ./...
-
-=======
->>>>>>> d5189c6c
 builds:
   - env:
       - CGO_ENABLED=0
@@ -18,9 +13,9 @@
     goarch:
       - amd64
       - arm64
-    # ignore:
-    #   - goos: windows
-    #     goarch: arm64
+    ignore:
+      - goos: windows
+        goarch: arm64
     main: .
     ldflags:
       - -s -w -X main.version={{.Version}} -X main.commit={{.Commit}} -X main.date={{.Date}}
@@ -31,9 +26,7 @@
       {{ .ProjectName }}_
       {{- title .Os }}_
       {{- if eq .Arch "amd64" }}x86_64
-      {{- else if eq .Arch "386" }}i386
       {{- else }}{{ .Arch }}{{ end }}
-      {{- if .Arm }}v{{ .Arm }}{{ end }}
     format_overrides:
       - goos: windows
         format: zip
@@ -53,18 +46,8 @@
       - '^test:'
       - '^ci:'
       - '^chore:'
-<<<<<<< HEAD
-      - Merge pull request
-      - Merge branch
-# brews:
-#   - name: license-manager
-#     homepage: "https://github.com/jeeftor/license-manager"
-#     description: "A simple license manager for your projects"
-
-=======
       - 'Merge pull request'
       - 'Merge branch'
->>>>>>> d5189c6c
 release:
   github:
     owner: jeeftor
